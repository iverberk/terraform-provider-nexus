--- conflicted
+++ resolved
@@ -136,17 +136,14 @@
 	}
 {{ end -}}
 
-<<<<<<< HEAD
 {{ if .Yum }}
 	yum {
 		deploy_policy  = "{{ .Yum.DeployPolicy }}"
 		repodata_depth = {{ .Yum.RepodataDepth }}
 	}
-=======
 {{ if .RepositoryYum }}
 		deploy_policy  = "{{ .RepositoryYum.DeployPolicy }}"
 		repodata_depth = {{ .RepositoryYum.RepodataDepth }}
->>>>>>> 47449d9f
 {{ end -}}
 }
 `
