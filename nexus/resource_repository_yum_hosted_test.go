package nexus

import (
	"fmt"
	"strconv"
	"testing"

	"github.com/datadrivers/go-nexus-client/nexus3/schema/repository"
	"github.com/hashicorp/terraform-plugin-sdk/helper/resource"
)

func testAccResourceRepositoryYumHosted() repository.LegacyRepository {
	repo := testAccResourceRepositoryHosted(repository.RepositoryFormatYum)
	deployPolicy := repository.YumDeployPolicyPermissive
	repo.Yum = &repository.Yum{
		DeployPolicy:  &deployPolicy,
		RepodataDepth: 0,
	}
	return repo
}

func resourceYumRepositoryTestCheckFunc(repo nexus.Repository) resource.TestCheckFunc {
	resName := fmt.Sprintf("nexus_repository_yum_hosted.%s", repo.Name)
	return resource.ComposeAggregateTestCheckFunc(
		resource.ComposeAggregateTestCheckFunc(
			resource.TestCheckResourceAttr(resName, "id", repo.Name),
			resource.TestCheckResourceAttr(resName, "name", repo.Name),
			resource.TestCheckResourceAttr(resName, "online", strconv.FormatBool(repo.Online)),
		),
		resource.ComposeAggregateTestCheckFunc(
			resource.TestCheckResourceAttr(resName, "storage.#", "1"),
			resource.TestCheckResourceAttr(resName, "storage.0.blob_store_name", repo.RepositoryStorage.BlobStoreName),
			resource.TestCheckResourceAttr(resName, "storage.0.strict_content_type_validation", strconv.FormatBool(repo.RepositoryStorage.StrictContentTypeValidation)),
		),
	)
}

func resourceYumRepositoryTypeHostedTestCheckFunc(repo nexus.Repository) resource.TestCheckFunc {
	resName := fmt.Sprintf("nexus_repository_yum_hosted.%s", repo.Name)
	return resource.ComposeAggregateTestCheckFunc(
		resource.ComposeAggregateTestCheckFunc(
			resource.TestCheckResourceAttr(resName, "http_client.#", "0"),
			resource.TestCheckResourceAttr(resName, "group.#", "0"),
			resource.TestCheckResourceAttr(resName, "negative_cache.#", "0"),
			resource.TestCheckResourceAttr(resName, "proxy.#", "0"),
		),
		resource.TestCheckResourceAttr(resName, "storage.0.write_policy", *repo.RepositoryStorage.WritePolicy),
	)
}

func TestAccResourceRepositoryYumHosted(t *testing.T) {
	repo := testAccResourceRepositoryYumHosted()
	resName := fmt.Sprintf("nexus_repository_yum_hosted.%s", repo.Name)

	resource.Test(t, resource.TestCase{
		PreCheck:  func() { testAccPreCheck(t) },
		Providers: testAccProviders,
		Steps: []resource.TestStep{
			{
				Config: testAccResourceRepositoryConfig(repo),
				Check: resource.ComposeTestCheckFunc(
					resourceYumRepositoryTestCheckFunc(repo),
					resourceYumRepositoryTypeHostedTestCheckFunc(repo),
					resource.ComposeAggregateTestCheckFunc(
						resource.TestCheckResourceAttr(resName, "apt.#", "0"),
						resource.TestCheckResourceAttr(resName, "bower.#", "0"),
						resource.TestCheckResourceAttr(resName, "docker.#", "0"),
						resource.TestCheckResourceAttr(resName, "docker_proxy.#", "0"),
						resource.TestCheckResourceAttr(resName, "maven.#", "0"),
					),
<<<<<<< HEAD
					// Fields related to this format and type
					// Format
					resource.ComposeAggregateTestCheckFunc(
						resource.TestCheckResourceAttr(resName, "yum.#", "1"),
						resource.TestCheckResourceAttr(resName, "yum.0.deploy_policy", string(*repo.DeployPolicy)),
						resource.TestCheckResourceAttr(resName, "yum.0.repodata_depth", strconv.Itoa(repo.RepodataDepth)),
					),
=======
>>>>>>> 47449d9f
				),
			},
			{
				ResourceName:      resName,
				ImportStateId:     repo.Name,
				ImportState:       true,
				ImportStateVerify: true,
			},
		},
	})
}<|MERGE_RESOLUTION|>--- conflicted
+++ resolved
@@ -68,16 +68,12 @@
 						resource.TestCheckResourceAttr(resName, "docker_proxy.#", "0"),
 						resource.TestCheckResourceAttr(resName, "maven.#", "0"),
 					),
-<<<<<<< HEAD
 					// Fields related to this format and type
 					// Format
 					resource.ComposeAggregateTestCheckFunc(
-						resource.TestCheckResourceAttr(resName, "yum.#", "1"),
-						resource.TestCheckResourceAttr(resName, "yum.0.deploy_policy", string(*repo.DeployPolicy)),
-						resource.TestCheckResourceAttr(resName, "yum.0.repodata_depth", strconv.Itoa(repo.RepodataDepth)),
+						resource.TestCheckResourceAttr(resName, "deploy_policy", string(*repo.DeployPolicy)),
+						resource.TestCheckResourceAttr(resName, "repodata_depth", strconv.Itoa(repo.RepodataDepth)),
 					),
-=======
->>>>>>> 47449d9f
 				),
 			},
 			{
