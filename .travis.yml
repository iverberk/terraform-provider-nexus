--- conflicted
+++ resolved
@@ -17,10 +17,7 @@
   - make test
   - make vet
   - SKIP_S3_TESTS=1 NEXUS_URL=http://127.0.0.1:8081 NEXUS_USERNAME=admin NEXUS_PASSWORD=admin123 make testacc
-<<<<<<< HEAD
-=======
 #  - make website-test
->>>>>>> 1b42de8c
 
 branches:
   only:
