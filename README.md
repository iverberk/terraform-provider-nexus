--- conflicted
+++ resolved
@@ -255,8 +255,6 @@
 }
 ```
 
-<<<<<<< HEAD
-=======
 ##### PyPi hosted
 
 ```hcl
@@ -289,7 +287,6 @@
 }
 ```
 
->>>>>>> 30e6787a
 #### Resource nexus_role
 
 Role can be imported using
@@ -364,11 +361,7 @@
 For testing start a local Docker container using make
 
 ```shell
-<<<<<<< HEAD
-./scripts/start-nexus.sh
-=======
 make nexus-start
->>>>>>> 30e6787a
 ```
 
 This will start a Docker container and expose port 8081.
@@ -377,11 +370,6 @@
 
 ```shell
 NEXUS_URL="http://127.0.0.1:8081" NEXUS_USERNAME="admin" NEXUS_PASSWORD="admin123" make testacc
-<<<<<<< HEAD
-```
-
-**NOTE**: To test Blobstore type S3 following environment variables must be set, otherwise tests will fail
-=======
 ```
 
 or without s3 tests which require additional configuration:
@@ -391,7 +379,6 @@
 ```
 
 **NOTE**: To test Blobstore type S3 following environment variables must be set, otherwise tests will fail.
->>>>>>> 30e6787a
 
 - `AWS_ACCESS_KEY_ID`
 - `AWS_SECRET_ACCESS_KEY`
